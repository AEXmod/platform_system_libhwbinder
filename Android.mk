--- conflicted
+++ resolved
@@ -27,11 +27,8 @@
     IPCThreadState.cpp \
     IPermissionController.cpp \
     IProcessInfoService.cpp \
-<<<<<<< HEAD
     IResultReceiver.cpp \
     ProcessInfoService.cpp \
-=======
->>>>>>> d31e23ff
     IServiceManager.cpp \
     MemoryBase.cpp \
     MemoryDealer.cpp \
